// Copyright (c) 2012 The gocql Authors. All rights reserved.
// Use of this source code is governed by a BSD-style
// license that can be found in the LICENSE file.

package gocql

import (
	"crypto/tls"
	"crypto/x509"
	"errors"
	"fmt"
	"io/ioutil"
	"math/rand"
	"net"
	"sync"
	"sync/atomic"
	"time"
)

// interface to implement to receive the host information
type SetHosts interface {
	SetHosts(hosts []*HostInfo)
}

// interface to implement to receive the partitioner value
type SetPartitioner interface {
	SetPartitioner(partitioner string)
}

func setupTLSConfig(sslOpts *SslOptions) (*tls.Config, error) {
	// ca cert is optional
	if sslOpts.CaPath != "" {
		if sslOpts.RootCAs == nil {
			sslOpts.RootCAs = x509.NewCertPool()
		}

		pem, err := ioutil.ReadFile(sslOpts.CaPath)
		if err != nil {
			return nil, fmt.Errorf("connectionpool: unable to open CA certs: %v", err)
		}

		if !sslOpts.RootCAs.AppendCertsFromPEM(pem) {
			return nil, errors.New("connectionpool: failed parsing or CA certs")
		}
	}

	if sslOpts.CertPath != "" || sslOpts.KeyPath != "" {
		mycert, err := tls.LoadX509KeyPair(sslOpts.CertPath, sslOpts.KeyPath)
		if err != nil {
			return nil, fmt.Errorf("connectionpool: unable to load X509 key pair: %v", err)
		}
		sslOpts.Certificates = append(sslOpts.Certificates, mycert)
	}

	sslOpts.InsecureSkipVerify = !sslOpts.EnableHostVerification

	return &sslOpts.Config, nil
}

type policyConnPool struct {
	session *Session

	port     int
	numConns int
	keyspace string

	mu            sync.RWMutex
	hostConnPools map[string]*hostConnPool

	endpoints []string
}

func connConfig(cfg *ClusterConfig) (*ConnConfig, error) {
	var (
		err       error
		tlsConfig *tls.Config
	)

	// TODO(zariel): move tls config setup into session init.
	if cfg.SslOpts != nil {
		tlsConfig, err = setupTLSConfig(cfg.SslOpts)
		if err != nil {
			return nil, err
		}
	}

	return &ConnConfig{
		ProtoVersion:   cfg.ProtoVersion,
		CQLVersion:     cfg.CQLVersion,
		Timeout:        cfg.Timeout,
		ConnectTimeout: cfg.ConnectTimeout,
		Compressor:     cfg.Compressor,
		Authenticator:  cfg.Authenticator,
		Keepalive:      cfg.SocketKeepalive,
		tlsConfig:      tlsConfig,
	}, nil
}

func newPolicyConnPool(session *Session) *policyConnPool {
	// create the pool
	pool := &policyConnPool{
		session:       session,
		port:          session.cfg.Port,
		numConns:      session.cfg.NumConns,
		keyspace:      session.cfg.Keyspace,
		hostConnPools: map[string]*hostConnPool{},
	}

	pool.endpoints = make([]string, len(session.cfg.Hosts))
	copy(pool.endpoints, session.cfg.Hosts)

	return pool
}

func (p *policyConnPool) SetHosts(hosts []*HostInfo) {
	p.mu.Lock()
	defer p.mu.Unlock()

	toRemove := make(map[string]struct{})
	for addr := range p.hostConnPools {
		toRemove[addr] = struct{}{}
	}

	pools := make(chan *hostConnPool)
	createCount := 0
	for _, host := range hosts {
		if !host.IsUp() {
			// don't create a connection pool for a down host
			continue
		}
		ip := host.ConnectAddress().String()
		if _, exists := p.hostConnPools[ip]; exists {
			// still have this host, so don't remove it
			delete(toRemove, ip)
			continue
		}

		createCount++
		go func(host *HostInfo) {
			// create a connection pool for the host
			pools <- newHostConnPool(
				p.session,
				host,
				p.port,
				p.numConns,
				p.keyspace,
			)
		}(host)
	}

	// add created pools
	for createCount > 0 {
		pool := <-pools
		createCount--
		if pool.Size() > 0 {
<<<<<<< HEAD
			// add pool onyl if there a connections available
			p.hostConnPools[string(pool.host.ConnectAddress())] = pool
=======
			// add pool only if there a connections available
			p.hostConnPools[string(pool.host.Peer())] = pool
>>>>>>> da3fa061
		}
	}

	for addr := range toRemove {
		pool := p.hostConnPools[addr]
		delete(p.hostConnPools, addr)
		go pool.Close()
	}
}

func (p *policyConnPool) Size() int {
	p.mu.RLock()
	count := 0
	for _, pool := range p.hostConnPools {
		count += pool.Size()
	}
	p.mu.RUnlock()

	return count
}

func (p *policyConnPool) getPool(host *HostInfo) (pool *hostConnPool, ok bool) {
	ip := host.ConnectAddress().String()
	p.mu.RLock()
	pool, ok = p.hostConnPools[ip]
	p.mu.RUnlock()
	return
}

func (p *policyConnPool) Close() {
	p.mu.Lock()
	defer p.mu.Unlock()

	// close the pools
	for addr, pool := range p.hostConnPools {
		delete(p.hostConnPools, addr)
		pool.Close()
	}
}

func (p *policyConnPool) addHost(host *HostInfo) {
	ip := host.ConnectAddress().String()
	p.mu.Lock()
	pool, ok := p.hostConnPools[ip]
	if !ok {
		pool = newHostConnPool(
			p.session,
			host,
			host.Port(), // TODO: if port == 0 use pool.port?
			p.numConns,
			p.keyspace,
		)

		p.hostConnPools[ip] = pool
	}
	p.mu.Unlock()

	pool.fill()
}

func (p *policyConnPool) removeHost(ip net.IP) {
	k := ip.String()
	p.mu.Lock()
	pool, ok := p.hostConnPools[k]
	if !ok {
		p.mu.Unlock()
		return
	}

	delete(p.hostConnPools, k)
	p.mu.Unlock()

	go pool.Close()
}

func (p *policyConnPool) hostUp(host *HostInfo) {
	// TODO(zariel): have a set of up hosts and down hosts, we can internally
	// detect down hosts, then try to reconnect to them.
	p.addHost(host)
}

func (p *policyConnPool) hostDown(ip net.IP) {
	// TODO(zariel): mark host as down so we can try to connect to it later, for
	// now just treat it has removed.
	p.removeHost(ip)
}

// hostConnPool is a connection pool for a single host.
// Connection selection is based on a provided ConnSelectionPolicy
type hostConnPool struct {
	session  *Session
	host     *HostInfo
	port     int
	addr     string
	size     int
	keyspace string
	// protection for conns, closed, filling
	mu      sync.RWMutex
	conns   []*Conn
	closed  bool
	filling bool

	pos uint32
}

func (h *hostConnPool) String() string {
	h.mu.RLock()
	defer h.mu.RUnlock()
	return fmt.Sprintf("[filling=%v closed=%v conns=%v size=%v host=%v]",
		h.filling, h.closed, len(h.conns), h.size, h.host)
}

func newHostConnPool(session *Session, host *HostInfo, port, size int,
	keyspace string) *hostConnPool {

	pool := &hostConnPool{
		session:  session,
		host:     host,
		port:     port,
		addr:     (&net.TCPAddr{IP: host.ConnectAddress(), Port: host.Port()}).String(),
		size:     size,
		keyspace: keyspace,
		conns:    make([]*Conn, 0, size),
		filling:  false,
		closed:   false,
	}

	// the pool is not filled or connected
	return pool
}

// Pick a connection from this connection pool for the given query.
func (pool *hostConnPool) Pick() *Conn {
	pool.mu.RLock()
	defer pool.mu.RUnlock()

	if pool.closed {
		return nil
	}

	size := len(pool.conns)
	if size < pool.size {
		// try to fill the pool
		go pool.fill()

		if size == 0 {
			return nil
		}
	}

	pos := int(atomic.AddUint32(&pool.pos, 1) - 1)

	var (
		leastBusyConn    *Conn
		streamsAvailable int
	)

	// find the conn which has the most available streams, this is racy
	for i := 0; i < size; i++ {
		conn := pool.conns[(pos+i)%size]
		if streams := conn.AvailableStreams(); streams > streamsAvailable {
			leastBusyConn = conn
			streamsAvailable = streams
		}
	}

	return leastBusyConn
}

//Size returns the number of connections currently active in the pool
func (pool *hostConnPool) Size() int {
	pool.mu.RLock()
	defer pool.mu.RUnlock()

	return len(pool.conns)
}

//Close the connection pool
func (pool *hostConnPool) Close() {
	pool.mu.Lock()
	defer pool.mu.Unlock()

	if pool.closed {
		return
	}
	pool.closed = true

	pool.drainLocked()
}

// Fill the connection pool
func (pool *hostConnPool) fill() {
	pool.mu.RLock()
	// avoid filling a closed pool, or concurrent filling
	if pool.closed || pool.filling {
		pool.mu.RUnlock()
		return
	}

	// determine the filling work to be done
	startCount := len(pool.conns)
	fillCount := pool.size - startCount

	// avoid filling a full (or overfull) pool
	if fillCount <= 0 {
		pool.mu.RUnlock()
		return
	}

	// switch from read to write lock
	pool.mu.RUnlock()
	pool.mu.Lock()

	// double check everything since the lock was released
	startCount = len(pool.conns)
	fillCount = pool.size - startCount
	if pool.closed || pool.filling || fillCount <= 0 {
		// looks like another goroutine already beat this
		// goroutine to the filling
		pool.mu.Unlock()
		return
	}

	// ok fill the pool
	pool.filling = true

	// allow others to access the pool while filling
	pool.mu.Unlock()
	// only this goroutine should make calls to fill/empty the pool at this
	// point until after this routine or its subordinates calls
	// fillingStopped

	// fill only the first connection synchronously
	if startCount == 0 {
		err := pool.connect()
		pool.logConnectErr(err)

		if err != nil {
			// probably unreachable host
			pool.fillingStopped(true)

			// this is call with the connection pool mutex held, this call will
			// then recursively try to lock it again. FIXME
			go pool.session.handleNodeDown(pool.host.ConnectAddress(), pool.port)
			return
		}

		// filled one
		fillCount--
	}

	// fill the rest of the pool asynchronously
	go func() {
		err := pool.connectMany(fillCount)

		// mark the end of filling
		pool.fillingStopped(err != nil)
	}()
}

func (pool *hostConnPool) logConnectErr(err error) {
	if opErr, ok := err.(*net.OpError); ok && (opErr.Op == "dial" || opErr.Op == "read") {
		// connection refused
		// these are typical during a node outage so avoid log spam.
		if gocqlDebug {
			Logger.Printf("unable to dial %q: %v\n", pool.host.ConnectAddress(), err)
		}
	} else if err != nil {
		// unexpected error
		Logger.Printf("error: failed to connect to %s due to error: %v", pool.addr, err)
	}
}

// transition back to a not-filling state.
func (pool *hostConnPool) fillingStopped(hadError bool) {
	if hadError {
		// wait for some time to avoid back-to-back filling
		// this provides some time between failed attempts
		// to fill the pool for the host to recover
		time.Sleep(time.Duration(rand.Int31n(100)+31) * time.Millisecond)
	}

	pool.mu.Lock()
	pool.filling = false
	pool.mu.Unlock()
}

// connectMany creates new connections concurrent.
func (pool *hostConnPool) connectMany(count int) error {
	if count == 0 {
		return nil
	}
	var (
		wg         sync.WaitGroup
		mu         sync.Mutex
		connectErr error
	)
	wg.Add(count)
	for i := 0; i < count; i++ {
		go func() {
			defer wg.Done()
			err := pool.connect()
			pool.logConnectErr(err)
			if err != nil {
				mu.Lock()
				connectErr = err
				mu.Unlock()
			}
		}()
	}
	// wait for all connections are done
	wg.Wait()

	return connectErr
}

// create a new connection to the host and add it to the pool
func (pool *hostConnPool) connect() (err error) {
	// TODO: provide a more robust connection retry mechanism, we should also
	// be able to detect hosts that come up by trying to connect to downed ones.
	const maxAttempts = 3
	// try to connect
	var conn *Conn
	for i := 0; i < maxAttempts; i++ {
		conn, err = pool.session.connect(pool.host, pool)
		if err == nil {
			break
		}
		if opErr, isOpErr := err.(*net.OpError); isOpErr {
			// if the error is not a temporary error (ex: network unreachable) don't
			//  retry
			if !opErr.Temporary() {
				break
			}
		}
	}

	if err != nil {
		return err
	}

	if pool.keyspace != "" {
		// set the keyspace
		if err = conn.UseKeyspace(pool.keyspace); err != nil {
			conn.Close()
			return err
		}
	}

	// add the Conn to the pool
	pool.mu.Lock()
	defer pool.mu.Unlock()

	if pool.closed {
		conn.Close()
		return nil
	}

	pool.conns = append(pool.conns, conn)

	return nil
}

// handle any error from a Conn
func (pool *hostConnPool) HandleError(conn *Conn, err error, closed bool) {
	if !closed {
		// still an open connection, so continue using it
		return
	}

	// TODO: track the number of errors per host and detect when a host is dead,
	// then also have something which can detect when a host comes back.
	pool.mu.Lock()
	defer pool.mu.Unlock()

	if pool.closed {
		// pool closed
		return
	}

	// find the connection index
	for i, candidate := range pool.conns {
		if candidate == conn {
			// remove the connection, not preserving order
			pool.conns[i], pool.conns = pool.conns[len(pool.conns)-1], pool.conns[:len(pool.conns)-1]

			// lost a connection, so fill the pool
			go pool.fill()
			break
		}
	}
}

func (pool *hostConnPool) drainLocked() {
	// empty the pool
	conns := pool.conns
	pool.conns = nil

	// close the connections
	for _, conn := range conns {
		conn.Close()
	}
}

// removes and closes all connections from the pool
func (pool *hostConnPool) drain() {
	pool.mu.Lock()
	defer pool.mu.Unlock()
	pool.drainLocked()
}<|MERGE_RESOLUTION|>--- conflicted
+++ resolved
@@ -153,13 +153,8 @@
 		pool := <-pools
 		createCount--
 		if pool.Size() > 0 {
-<<<<<<< HEAD
-			// add pool onyl if there a connections available
+			// add pool only if there a connections available
 			p.hostConnPools[string(pool.host.ConnectAddress())] = pool
-=======
-			// add pool only if there a connections available
-			p.hostConnPools[string(pool.host.Peer())] = pool
->>>>>>> da3fa061
 		}
 	}
 
