--- conflicted
+++ resolved
@@ -29,11 +29,7 @@
 	flagRF       = flag.Int("rf", 1, "replication factor for test keyspace")
 	clusterSize  = flag.Int("clusterSize", 1, "the expected size of the cluster")
 	flagRetry    = flag.Int("retries", 5, "number of times to retry queries")
-<<<<<<< HEAD
-	clusterSize  = *flag.Int("clusterSize", 1, "the expected size of the cluster")
-=======
 	flagAutoWait = flag.Duration("autowait", 1000*time.Millisecond, "time to wait for autodiscovery to fill the hosts poll")
->>>>>>> f09085c7
 	clusterHosts []string
 )
 
